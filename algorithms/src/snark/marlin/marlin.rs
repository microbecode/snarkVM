--- conflicted
+++ resolved
@@ -173,21 +173,14 @@
     ) -> FS {
         let mut sponge = FS::new_with_parameters(fs_parameters);
         sponge.absorb_bytes(&to_bytes_le![&Self::PROTOCOL_NAME].unwrap());
-<<<<<<< HEAD
         for (batch_size, inputs) in inputs_and_batch_sizes.values() {
-            sponge.absorb_bytes(&batch_size.to_le_bytes());
+            sponge.absorb_bytes(&(u64::try_from(*batch_size).unwrap()).to_le_bytes());
             for input in inputs.iter() {
                 sponge.absorb_nonnative_field_elements(input.iter().copied());
             }
         }
         for circuit_specific_commitments in circuit_commitments {
             sponge.absorb_native_field_elements(circuit_specific_commitments);
-=======
-        sponge.absorb_bytes(&(u64::try_from(batch_size).unwrap()).to_le_bytes());
-        sponge.absorb_native_field_elements(circuit_commitments);
-        for input in inputs {
-            sponge.absorb_nonnative_field_elements(input.iter().copied());
->>>>>>> 0827968e
         }
         sponge
     }
